#!/usr/bin/env python

"""
Program for exporting and importing gpg keys to/from qrcode(s).


Copyright (c) 2017-2019 Cody Balos.
See LICENSE for detials.
"""

from __future__ import print_function, with_statement
import argparse
import base64
import errno
from fractions import gcd
import os
import subprocess
import sys
import qrcode
from weasyprint import HTML

def main():
    """
    Entry function. This is where arguments are parsed.
    """

    parser = MyParser(description='import/export gpg key from/to qrcode(s) or base64 string(s)',
                      add_help=False)
    subparsers = parser.add_subparsers(help='commands', dest='command')

    import_parse = subparsers.add_parser('import',
                                         description='import gpg key from qrcode(s)/base64')
    import_parse.add_argument('--pubkey', '-k',
                              action='store',
                              dest='pubkey',
                              required=True,
                              help='''The full path to the public key file
                                      corresponding to the secret key.''')
    format_group = import_parse.add_mutually_exclusive_group()
    format_group.add_argument('--png', '-png',
                              action='store_true',
                              dest='png',
                              help='Read the input file(s) as a png qrcode(s).')
    format_group.add_argument('--base64', '-b64',
                              action='store_true',
                              dest='base64',
                              default=True,
                              help='Read the input file(s) as a base64 string.')
    import_parse.add_argument('--in', '-i',
                              action='store',
                              dest='in_filenames',
                              required=True,
                              nargs='+',
                              help='The name of the input file(s) in the correct order.')

    export_parse = subparsers.add_parser('export',
                                         description='export gpg key to qrcode(s)')
    export_parse.add_argument('--keyid', '-k',
                              action='store',
                              dest='key_id',
                              required=False,
                              help='The gpg secret key ID to export.')
    export_parse.add_argument('--numfiles', '--numchunks', '-n',
                              action='store',
                              dest='num_chunks',
                              default=4,
                              type=int,
                              help='The number of chunks to split the key into.')
    format_group = export_parse.add_argument_group()
    format_group.add_argument('--base64', '-b64',
                              action='store_true',
                              dest='base64',
                              default=False,
                              help='Output the gpg key as a base64 string in a file(s).')
    format_group.add_argument('--png', '-png',
                              action='store_true',
                              dest='png',
                              default=False,
                              help='Output the gpg key as a png qrcode(s).')
    format_group.add_argument('--jpg', '-jpg',
                              action='store_true',
                              dest='jpg',
                              default=False,
                              help='Output the gpg key as a jpeg qrcode(s).')
    format_group.add_argument('--pdf', '-pdf',
                              action='store_true',
                              dest='pdf',
                              default=False,
                              help='Output the gpg key in a pdf file.')
    export_parse.add_argument('--out', '-o',
                              action='store',
                              required=True,
                              dest='output_folder',
                              help='The output folder name.')

    if len(sys.argv) == 1:
        parser.print_help()
        sys.exit(1)

    args = parser.parse_args()
    if args.command == 'import':
        do_import(args)
    else:
        do_export(args)


def do_import(args):
    """
    The "import" CLI command. With it you can import a base64 encoded version
    of your secret gpg key directly to your gpg keyring.
    """

    base64str = b''
    if args.png:
        base64str = read_chunks_png(args.in_filenames)
    elif args.base64:
        base64str = read_chunks_b64(args.in_filenames)
    return import_from_b64(args.pubkey, base64.b64decode(base64str))


def import_from_b64(pubkey_path, private_bytes):
    """
    Imports the private GPG key to the gpg key ring.
    """

    paperkey = subprocess.Popen(args=['paperkey', '--pubring', pubkey_path],
                                stdin=subprocess.PIPE,
                                stdout=subprocess.PIPE)
    (paperkey_stdout, _) = paperkey.communicate(private_bytes)
    gpg = subprocess.Popen(args=['gpg', '--import'],
                           stdin=subprocess.PIPE,
                           stdout=subprocess.PIPE,
                           stderr=subprocess.PIPE)
    return gpg.communicate(paperkey_stdout)


def read_chunks_png(in_filenames):
    """
    Reads base64 encoded private key data from many PNG QR codes.
    """

    base64str = b''
    for in_filename in in_filenames:
        try:
            # setting stderr to subprocess.STDOUT will silence the subprocess output
            chunk = subprocess.check_output(['zbarimg', '--raw', in_filename])
            base64str += chunk
        except subprocess.CalledProcessError as exc:
            print("[gpg2paper] ERROR: zbarimg returned %d" % exc.returncode)
            if exc.returncode == 4:
                print("[gpg2paper] ERROR: try downsampling the QR code or split the key into more images")
            sys.exit(exc.returncode)
    return base64str


def read_chunks_b64(in_filenames):
    """
    Reads base64 encoded private key data from many files.
    """

    base64str = b''
    for in_filename in in_filenames:
        with open(in_filename, 'rb') as in_file:
            chunk = in_file.read()
            base64str += chunk
    return base64str


def do_export(args):
    """
    The "export" CLI command.
    """

    html = ''
    filename = ''
    no_html = False

    if args.key_id:
        chunks = export_as_b64(key_id=args.key_id, num_chunks=args.num_chunks)
<<<<<<< HEAD
    else:
        chunks = export_as_b64(stream=sys.stdin, num_chunks=args.num_chunks)
=======
>>>>>>> 2c0bc40f

    if args.png:
        paths = write_chunks(chunks=chunks,
                             output_folder=args.output_folder,
                             ext='PNG')
    elif args.jpg:
        paths = write_chunks(chunks=chunks,
                             output_folder=args.output_folder,
                             ext='JPEG')
    elif args.base64:
        no_html = True
        write_chunks(chunks=chunks,
                     output_folder=args.output_folder,
                     ext='txt')
    else:
        paths = write_chunks(chunks=chunks,
                             output_folder=args.output_folder,
                             ext='PNG')
<<<<<<< HEAD
=======

    if not no_html:
        (filename, html) = create_html_file(num_chunks=args.num_chunks,
                                            outfile_paths=paths,
                                            outfile_path=args.output_folder)
        if args.pdf:
            create_pdf_file(html=html, outfile_path=args.output_folder)
        print('[gpg2paper] preview your QR codes in your browser file://%s' % os.path.join(filename))
>>>>>>> 2c0bc40f

    if not no_html:
        (filename, html) = create_html_file(num_chunks=args.num_chunks,
                                            outfile_paths=paths,
                                            outfile_path=args.output_folder)
        if args.pdf:
            create_pdf_file(html=html, outfile_path=args.output_folder)
        print('preview your QR codes in your browser file://%s' % os.path.join(filename))

<<<<<<< HEAD

=======
>>>>>>> 2c0bc40f
def export_as_b64(key_id=None, num_chunks=4, stream=None):
    """
    The export command. With it you can export your gpg secret key to a base64 encoded string
    across n chunks.
    """
<<<<<<< HEAD

    if stream is not None:
        secret = stream
        paperkey = subprocess.check_output(['paperkey', '--output-type', 'raw'], stdin=secret)
    else:
        secret = subprocess.Popen(['gpg', '--export-secret-key', key_id], stdout=subprocess.PIPE)
        paperkey = subprocess.check_output(['paperkey', '--output-type', 'raw'], stdin=secret.stdout)
=======
    secret = subprocess.Popen(['gpg', '--export-secret-key', key_id], stdout=subprocess.PIPE)
    paperkey = subprocess.check_output(['paperkey', '--output-type', 'raw'], stdin=secret.stdout)
>>>>>>> 2c0bc40f
    base64str = base64.b64encode(paperkey)
    chunks = chunk_up(base64str, num_chunks)
    return chunks


def write_chunks(chunks, output_folder, ext):
    """
    Writes the data chunks to png or jpg files.
    """

    if ext == 'txt':
        return write_chunks_b64(chunks, output_folder)
    else:
        codes_folder = make_output_dir(os.path.join(output_folder, 'images/'))
        outfile_paths = []
        for i, chunk in enumerate(chunks):
            # Set version to none, and use fit=True when making qrcode so the version,
            # which determines the amount of data the qrcode can store, is selected automatically.
            qrc = qrcode.QRCode(version=None)
            qrc.add_data(chunk)
            qrc.make(fit=True)
            image = qrc.make_image()
            filename = '%d.%s' % (i+1, ext.lower())
            outfile_paths.append(os.path.join('images', filename))
            image.save(os.path.join(codes_folder, filename), ext)
        return tuple(outfile_paths)


def write_chunks_b64(chunks, outfile_path):
    """
    Writes the data chunks to text files as base64 encoded strings.
    """

    outfile_ext = 'txt'
    out_filename = outfile_path.split('.')
    if len(out_filename) > 1:
        (out_filename, outfile_ext) = out_filename
    else:
        out_filename = out_filename[0]
    outfile_paths = []
    make_output_dir(out_filename)
    for i, chunk in enumerate(chunks):
        filename = '%s%d.%s' % (out_filename, i+1, outfile_ext)
        with open(filename, 'wb') as txt_file:
            txt_file.write(chunk)
            outfile_paths.append(filename)
    return tuple(outfile_paths)


def make_output_dir(output_folder):
    """
    Makes the directory to output the file to if it doesn't exist.
    """

    # check if output is to cwd, or is a path
    dirname = os.path.dirname(output_folder)
    if dirname != '' and not os.path.exists(dirname):
        try:
            os.makedirs(os.path.dirname(output_folder))
        except OSError as exc: # Guard against race condition
            if exc.errno != errno.EEXIST:
                raise
    return os.path.dirname(output_folder)


def chunk_up(base64str, num_chunks):
    """
    Breaks a base64 encoded string into n equal size parts
    (the final chunk might be smaller than the others).
    """

    chunk_size = int(len(base64str)/num_chunks)
    chunks = []
    for i in range(num_chunks-1):
        low = i*chunk_size
        upper = (i+1)*chunk_size
        chunks.append(base64str[low:upper])
    chunks.append(base64str[(num_chunks-1)*chunk_size:])
    return chunks


def create_html_file(num_chunks, outfile_paths, outfile_path):
    """
    Creates HTML file with png/jpg QR codes placed neatly.
    """

    html = """
    <!DOCTYPE html>
    <html>
    <head>
        <style type="text/css">
            html,body {
                height: 297mm;
                width: 210mm;
            }
            @page {
                size: a4;
                margin: 1mm;
            }
            img {
                width: %dmm;
                margin: 0 1mm 0 1mm
            }
        </style>
    </head>
    <body>
        <table id="contentarea">%s</table>
    </body>
    </html>
    """
    fit = fit_codes(num_chunks, outfile_paths)
    html = html % fit
    abspath = os.path.abspath(os.path.join(outfile_path, 'qrcodes' + '.html'))
    with open(os.path.join(outfile_path, 'qrcodes' + '.html'), 'w') as f:
        f.write(html)
    return (abspath, html)


def create_pdf_file(html, outfile_path):
    """Creates a PDF file from the HTML file with nicely placed QR codes.
    """
    doc = HTML(string=html, base_url=outfile_path)
    doc.write_pdf(os.path.join(outfile_path, 'qrcodes' + '.pdf'))


def fit_codes(num_chunks, outfile_paths, auto=True, width=None):
    """Optimally packs the QR code chunks into an HTML table representing an a4 piece of paper.

    `fit_codes` tries to ensure that codes are large enough to be scanned once printed
    by restricting the minimum QR code size to 25.4mm (1 inch) without padding. However, users
    should always test their QR codes once printed to ensure they are readable and are valid.

    It is possible to provide a set width for each QR code by passing setting `auto=False` and `width`
    to some width in mm.
    """
    # A4 paper is approx. 210mm x 297mm.
    # Make 25.4mm (1in) wide code is the minimum in order to minimize chance of the QR code
    # being to dense to be printed successfully.
    a4 = (210, 297)
    # pad 3mm (~1/8 inch)
    pad = 3
    if auto:
        # Try and fit codes in a minimal number of pages while maximizing their individual
        # size by finding the GCD of the a4 paper dimensions.
        # See https://en.wikipedia.org/wiki/Greatest_common_divisor#A_geometric_view for explanation.
        width = max((a4[0]-pad)/gcd(a4[0], a4[1]), 26)
    cols = (a4[0]-pad)//min(width, a4[0]-pad)
    html = ''
    for i in range(num_chunks):
        if i % cols == 0:
            html += '<tr>'
        td = '<td><center><h2>Chunk %d</h2></center><img src="%s"></td>'
        html += td % (i+1, outfile_paths[i])
        if (i+1) % cols == 0 or (i+1) == num_chunks:
            html += '</tr>'
    return (width-pad, html)


class MyParser(argparse.ArgumentParser):
    """
    Custom ArgumentParser class that will print help when there was a misusage.
    """

    def error(self, message):
        sys.stderr.write('error: %s\n' % message)
        self.print_help()
        sys.exit(2)


if __name__ == "__main__":
    sys.exit(main())<|MERGE_RESOLUTION|>--- conflicted
+++ resolved
@@ -177,11 +177,8 @@
 
     if args.key_id:
         chunks = export_as_b64(key_id=args.key_id, num_chunks=args.num_chunks)
-<<<<<<< HEAD
     else:
         chunks = export_as_b64(stream=sys.stdin, num_chunks=args.num_chunks)
-=======
->>>>>>> 2c0bc40f
 
     if args.png:
         paths = write_chunks(chunks=chunks,
@@ -200,8 +197,6 @@
         paths = write_chunks(chunks=chunks,
                              output_folder=args.output_folder,
                              ext='PNG')
-<<<<<<< HEAD
-=======
 
     if not no_html:
         (filename, html) = create_html_file(num_chunks=args.num_chunks,
@@ -210,26 +205,13 @@
         if args.pdf:
             create_pdf_file(html=html, outfile_path=args.output_folder)
         print('[gpg2paper] preview your QR codes in your browser file://%s' % os.path.join(filename))
->>>>>>> 2c0bc40f
-
-    if not no_html:
-        (filename, html) = create_html_file(num_chunks=args.num_chunks,
-                                            outfile_paths=paths,
-                                            outfile_path=args.output_folder)
-        if args.pdf:
-            create_pdf_file(html=html, outfile_path=args.output_folder)
-        print('preview your QR codes in your browser file://%s' % os.path.join(filename))
-
-<<<<<<< HEAD
-
-=======
->>>>>>> 2c0bc40f
+
+
 def export_as_b64(key_id=None, num_chunks=4, stream=None):
     """
     The export command. With it you can export your gpg secret key to a base64 encoded string
     across n chunks.
     """
-<<<<<<< HEAD
 
     if stream is not None:
         secret = stream
@@ -237,10 +219,6 @@
     else:
         secret = subprocess.Popen(['gpg', '--export-secret-key', key_id], stdout=subprocess.PIPE)
         paperkey = subprocess.check_output(['paperkey', '--output-type', 'raw'], stdin=secret.stdout)
-=======
-    secret = subprocess.Popen(['gpg', '--export-secret-key', key_id], stdout=subprocess.PIPE)
-    paperkey = subprocess.check_output(['paperkey', '--output-type', 'raw'], stdin=secret.stdout)
->>>>>>> 2c0bc40f
     base64str = base64.b64encode(paperkey)
     chunks = chunk_up(base64str, num_chunks)
     return chunks
